--- conflicted
+++ resolved
@@ -49,22 +49,7 @@
             var TeamTabView = Backbone.View.extend({
                 initialize: function(options) {
                     var router;
-<<<<<<< HEAD
-                    this.courseID = options.courseID;
-                    this.topics = options.topics;
-                    this.topicUrl = options.topicUrl;
-                    this.teamsUrl = options.teamsUrl;
-                    this.teamsDetailUrl = options.teamsDetailUrl;
-                    this.teamMembershipsUrl = options.teamMembershipsUrl;
-                    this.teamMembershipDetailUrl = options.teamMembershipDetailUrl;
-                    this.maxTeamSize = options.maxTeamSize;
-                    this.languages = options.languages;
-                    this.countries = options.countries;
-                    this.userInfo = options.userInfo;
-                    this.teamsBaseUrl = options.teamsBaseUrl;
-=======
                     this.context = options.context;
->>>>>>> bf999634
                     // This slightly tedious approach is necessary
                     // to use regular expressions within Backbone
                     // routes, allowing us to capture which tab
@@ -218,34 +203,6 @@
                  * Render the create new team form.
                  */
                 newTeam: function (topicID) {
-<<<<<<< HEAD
-                    var self = this,
-                        createViewWithHeader;
-                    this.getTopic(topicID).done(function (topic) {
-                        var view = new TeamEditView({
-                            action: 'create',
-                            teamEvents: self.teamEvents,
-                            teamParams: {
-                                courseID: self.courseID,
-                                topicID: topic.get('id'),
-                                teamsUrl: self.teamsUrl,
-                                topicName: topic.get('name'),
-                                languages: self.languages,
-                                countries: self.countries,
-                                teamsDetailUrl: self.teamsDetailUrl
-                            }
-                        });
-                        createViewWithHeader = self.createViewWithHeader({
-                            mainView: view,
-                            subject: {
-                                name: gettext("Create a New Team"),
-                                description: gettext("Create a new team if you can't find existing teams to join, or if you would like to learn with friends you know.")
-                            },
-                            parentTopic: topic
-                        });
-                        self.mainView = createViewWithHeader;
-                        self.render();
-=======
                     var view = this;
                     this.getTopic(topicID).done(function (topic) {
                         view.mainView = view.createViewWithHeader({
@@ -288,45 +245,6 @@
                             self.mainView = editViewWithHeader;
                             self.render();
                         });
->>>>>>> bf999634
-                    });
-                },
-
-                /**
-                 * Render the edit team form.
-                 */
-                editTeam: function (topicID, teamID) {
-                    var self = this,
-                        editViewWithHeader;
-                    this.getTopic(topicID).done(function (topic) {
-                        self.getTeam(teamID, false).done(function(team) {
-                            var view = new TeamEditView({
-                                action: 'edit',
-                                teamEvents: self.teamEvents,
-                                teamParams: {
-                                    courseID: self.courseID,
-                                    topicID: topic.get('id'),
-                                    teamsUrl: self.teamsUrl,
-                                    topicName: topic.get('name'),
-                                    languages: self.languages,
-                                    countries: self.countries,
-                                    teamsDetailUrl: self.teamsDetailUrl
-                                },
-                                model: team
-                            });
-                            editViewWithHeader = self.createViewWithHeader({
-                                    mainView: view,
-                                    subject: {
-                                        name: gettext("Edit Team"),
-                                        description: gettext("If you make significant changes, make sure you notify members of the team before making these changes.")
-                                    },
-                                    parentTeam: team,
-                                    parentTopic: topic
-                                }
-                            );
-                            self.mainView = editViewWithHeader;
-                            self.render();
-                        });
                     });
                 },
 
@@ -338,12 +256,8 @@
                     // order to avoid making an extra AJAX call.
                     var view = this,
                         deferred = $.Deferred();
-<<<<<<< HEAD
-                    if (this.teamsCollection && this.teamsCollection.topic_id === topicID && this.teamsView) {
-=======
                     if (this.teamsView && this.teamsCollection && this.teamsCollection.topic_id === topicID) {
                         this.teamsCollection.setSearchString('');
->>>>>>> bf999634
                         deferred.resolve(this.teamsView);
                     } else {
                         this.getTopic(topicID)
@@ -361,21 +275,7 @@
                                         var teamsView = view.createTeamsListView({
                                             topic: topic,
                                             collection: collection,
-<<<<<<< HEAD
-                                            teamMemberships: self.teamMemberships,
-                                            maxTeamSize: self.maxTeamSize,
-                                            teamParams: {
-                                                courseID: self.courseID,
-                                                topicID: topic.get('id'),
-                                                teamsUrl: self.teamsUrl,
-                                                topicName: topic.get('name'),
-                                                languages: self.languages,
-                                                countries: self.countries,
-                                                teamsDetailUrl: self.teamsDetailUrl
-                                            }
-=======
                                             showSortControls: true
->>>>>>> bf999634
                                         });
                                         deferred.resolve(teamsView);
                                     });
@@ -453,46 +353,22 @@
                                 router: self.router,
                                 context: self.context,
                                 model: team,
-<<<<<<< HEAD
-                                maxTeamSize: self.maxTeamSize,
-                                isPrivileged: self.userInfo.privileged,
-                                requestUsername: self.userInfo.username,
-                                countries: self.countries,
-                                languages: self.languages,
-                                teamMembershipDetailUrl: self.teamMembershipDetailUrl,
-=======
->>>>>>> bf999634
                                 setFocusToHeaderFunc: self.setFocusToHeader
                             });
 
                             var TeamProfileActionsView = new TeamProfileHeaderActionsView({
                                 teamEvents: self.teamEvents,
-<<<<<<< HEAD
-                                courseID: courseID,
-                                model: team,
-                                teamsUrl: self.teamsUrl,
-                                maxTeamSize: self.maxTeamSize,
-                                currentUsername: self.userInfo.username,
-                                teamMembershipsUrl: self.teamMembershipsUrl,
-                                topicID: topicID,
-                                showEditButton: self.userInfo.privileged || self.userInfo.staff
-=======
                                 context: self.context,
                                 model: team,
                                 topic: topic,
                                 showEditButton: self.context.userInfo.privileged || self.context.userInfo.staff
->>>>>>> bf999634
                             });
                             deferred.resolve(
                                 self.createViewWithHeader(
                                     {
                                         mainView: view,
                                         subject: team,
-<<<<<<< HEAD
-                                        parentTopic: topic,
-=======
                                         topic: topic,
->>>>>>> bf999634
                                         headerActionsView: TeamProfileActionsView
                                     }
                                 )
@@ -502,16 +378,8 @@
                     return deferred.promise();
                 },
 
-<<<<<<< HEAD
-                createViewWithHeader: function (options) {
-                    var router = this.router,
-                        breadcrumbs, headerView,
-                        viewDescription, viewTitle;
-                    breadcrumbs = [{
-=======
                 createBreadcrumbs: function(topic, team) {
                     var breadcrumbs = [{
->>>>>>> bf999634
                         title: gettext('All Topics'),
                         url: '#browse'
                     }];
@@ -520,43 +388,11 @@
                             title: topic.get('name'),
                             url: '#topics/' + topic.id
                         });
-<<<<<<< HEAD
-                    }
-                    if (options.parentTeam) {
-                        breadcrumbs.push({
-                            title: options.parentTeam.get('name'),
-                            url: '#teams/' + options.parentTopic.id + '/' + options.parentTeam.id
-                        });
-                    }
-                    if (options.subject instanceof Backbone.Model) {
-                        viewDescription = options.subject.get('description');
-                        viewTitle = options.subject.get('name');
-
-                    } else if (options.subject) {
-                        viewDescription = options.subject.description;
-                        viewTitle = options.subject.name;
-                    }
-
-                    headerView = new HeaderView({
-                        model: new TeamsHeaderModel({
-                            description: viewDescription,
-                            title: viewTitle,
-                            breadcrumbs: breadcrumbs
-                        }),
-                        headerActionsView: options.headerActionsView,
-                        events: {
-                            'click nav.breadcrumbs a.nav-item': function (event) {
-                                var url = $(event.currentTarget).attr('href');
-                                event.preventDefault();
-                                router.navigate(url, {trigger: true});
-                            }
-=======
                         if (team) {
                             breadcrumbs.push({
                                 title: team.get('name'),
                                 url: '#teams/' + topic.id + '/' + team.id
                             });
->>>>>>> bf999634
                         }
                     }
                     return breadcrumbs;
