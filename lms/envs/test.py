"""
This config file runs the simplest dev environment using sqlite, and db-based
sessions. Assumes structure:

/envroot/
        /db   # This is where it'll write the database file
        /edx-platform  # The location of this repo
        /log  # Where we're going to write log files
"""

# We intentionally define lots of variables that aren't used, and
# want to import all variables from base settings files
# pylint: disable=W0401, W0614

from .common import *
import os
from path import path
from warnings import filterwarnings

os.environ['DJANGO_LIVE_TEST_SERVER_ADDRESS'] = 'localhost:8000-9000'

# can't test start dates with this True, but on the other hand,
# can test everything else :)
FEATURES['DISABLE_START_DATES'] = True

# Most tests don't use the discussion service, so we turn it off to speed them up.
# Tests that do can enable this flag, but must use the UrlResetMixin class to force urls.py
# to reload
FEATURES['ENABLE_DISCUSSION_SERVICE'] = False

FEATURES['ENABLE_SERVICE_STATUS'] = True

FEATURES['ENABLE_HINTER_INSTRUCTOR_VIEW'] = True

FEATURES['ENABLE_INSTRUCTOR_BETA_DASHBOARD'] = True

FEATURES['ENABLE_SHOPPING_CART'] = True

# Enable this feature for course staff grade downloads, to enable acceptance tests
FEATURES['ENABLE_S3_GRADE_DOWNLOADS'] = True
FEATURES['ALLOW_COURSE_STAFF_GRADE_DOWNLOADS'] = True

# Toggles embargo on for testing
FEATURES['EMBARGO'] = True

# Need wiki for courseware views to work. TODO (vshnayder): shouldn't need it.
WIKI_ENABLED = True

# Makes the tests run much faster...
SOUTH_TESTS_MIGRATE = False  # To disable migrations and use syncdb instead

# Nose Test Runner
TEST_RUNNER = 'django_nose.NoseTestSuiteRunner'

_system = 'lms'

_report_dir = REPO_ROOT / 'reports' / _system
_report_dir.makedirs_p()

NOSE_ARGS = [
    '--id-file', REPO_ROOT / '.testids' / _system / 'noseids',
    '--xunit-file', _report_dir / 'nosetests.xml',
]

# Local Directories
TEST_ROOT = path("test_root")
# Want static files in the same dir for running on jenkins.
STATIC_ROOT = TEST_ROOT / "staticfiles"

STATUS_MESSAGE_PATH = TEST_ROOT / "status_message.json"

COURSES_ROOT = TEST_ROOT / "data"
DATA_DIR = COURSES_ROOT

COMMON_TEST_DATA_ROOT = COMMON_ROOT / "test" / "data"
# Where the content data is checked out.  This may not exist on jenkins.
GITHUB_REPO_ROOT = ENV_ROOT / "data"

USE_I18N = True
LANGUAGE_CODE = 'en'  # tests assume they will get English.

XQUEUE_INTERFACE = {
    "url": "http://sandbox-xqueue.edx.org",
    "django_auth": {
        "username": "lms",
        "password": "***REMOVED***"
    },
    "basic_auth": ('anant', 'agarwal'),
}
XQUEUE_WAITTIME_BETWEEN_REQUESTS = 5  # seconds

<<<<<<< HEAD
TIME_ZONE = 'UTC'

=======
>>>>>>> 9d850eec
# Don't rely on a real staff grading backend
MOCK_STAFF_GRADING = True
MOCK_PEER_GRADING = True

# TODO (cpennington): We need to figure out how envs/test.py can inject things
# into common.py so that we don't have to repeat this sort of thing
STATICFILES_DIRS = [
    COMMON_ROOT / "static",
    PROJECT_ROOT / "static",
]
STATICFILES_DIRS += [
    (course_dir, COMMON_TEST_DATA_ROOT / course_dir)
    for course_dir in os.listdir(COMMON_TEST_DATA_ROOT)
    if os.path.isdir(COMMON_TEST_DATA_ROOT / course_dir)
]

# point tests at the test courses by default

MODULESTORE = {
    'default': {
        'ENGINE': 'xmodule.modulestore.xml.XMLModuleStore',
        'OPTIONS': {
            'data_dir': COMMON_TEST_DATA_ROOT,
            'default_class': 'xmodule.hidden_module.HiddenDescriptor',
        }
    }
}

CONTENTSTORE = {
    'ENGINE': 'xmodule.contentstore.mongo.MongoContentStore',
    'DOC_STORE_CONFIG': {
        'host': 'localhost',
        'db': 'xcontent',
    }
}

DOC_STORE_CONFIG = {
    'host': 'localhost',
    'db': 'test_xmodule',
    'collection': 'test_modulestore',
}

DATABASES = {
    'default': {
        'ENGINE': 'django.db.backends.sqlite3',
        'NAME': TEST_ROOT / 'db' / 'edx.db'
    },

}

CACHES = {
    # This is the cache used for most things.
    # In staging/prod envs, the sessions also live here.
    'default': {
        'BACKEND': 'django.core.cache.backends.locmem.LocMemCache',
        'LOCATION': 'edx_loc_mem_cache',
        'KEY_FUNCTION': 'util.memcache.safe_key',
    },

    # The general cache is what you get if you use our util.cache. It's used for
    # things like caching the course.xml file for different A/B test groups.
    # We set it to be a DummyCache to force reloading of course.xml in dev.
    # In staging environments, we would grab VERSION from data uploaded by the
    # push process.
    'general': {
        'BACKEND': 'django.core.cache.backends.dummy.DummyCache',
        'KEY_PREFIX': 'general',
        'VERSION': 4,
        'KEY_FUNCTION': 'util.memcache.safe_key',
    },

    'mongo_metadata_inheritance': {
        'BACKEND': 'django.core.cache.backends.locmem.LocMemCache',
        'LOCATION': '/var/tmp/mongo_metadata_inheritance',
        'TIMEOUT': 300,
        'KEY_FUNCTION': 'util.memcache.safe_key',
    },
    'loc_cache': {
        'BACKEND': 'django.core.cache.backends.locmem.LocMemCache',
        'LOCATION': 'edx_location_mem_cache',
    },

}

# Dummy secret key for dev
SECRET_KEY = '85920908f28904ed733fe576320db18cabd7b6cd'

# hide ratelimit warnings while running tests
filterwarnings('ignore', message='No request passed to the backend, unable to rate-limit')

################################## OPENID #####################################
FEATURES['AUTH_USE_OPENID'] = True
FEATURES['AUTH_USE_OPENID_PROVIDER'] = True

################################## SHIB #######################################
FEATURES['AUTH_USE_SHIB'] = True
FEATURES['SHIB_DISABLE_TOS'] = True
FEATURES['RESTRICT_ENROLL_BY_REG_METHOD'] = True

OPENID_CREATE_USERS = False
OPENID_UPDATE_DETAILS_FROM_SREG = True
OPENID_USE_AS_ADMIN_LOGIN = False
OPENID_PROVIDER_TRUSTED_ROOTS = ['*']

###################### Payment ##############################3
# Enable fake payment processing page
FEATURES['ENABLE_PAYMENT_FAKE'] = True
# Configure the payment processor to use the fake processing page
# Since both the fake payment page and the shoppingcart app are using
# the same settings, we can generate this randomly and guarantee
# that they are using the same secret.
from random import choice
import string
RANDOM_SHARED_SECRET = ''.join(
    choice(string.letters + string.digits + string.punctuation)
    for x in range(250)
)

CC_PROCESSOR['CyberSource']['SHARED_SECRET'] = RANDOM_SHARED_SECRET
CC_PROCESSOR['CyberSource']['MERCHANT_ID'] = "edx"
CC_PROCESSOR['CyberSource']['SERIAL_NUMBER'] = "0123456789012345678901"
CC_PROCESSOR['CyberSource']['PURCHASE_ENDPOINT'] = "/shoppingcart/payment_fake"

########################### SYSADMIN DASHBOARD ################################
FEATURES['ENABLE_SYSADMIN_DASHBOARD'] = True
GIT_REPO_DIR = TEST_ROOT / "course_repos"

################################# CELERY ######################################

CELERY_ALWAYS_EAGER = True
CELERY_RESULT_BACKEND = 'cache'
BROKER_TRANSPORT = 'memory'

############################ STATIC FILES #############################
DEFAULT_FILE_STORAGE = 'django.core.files.storage.FileSystemStorage'
MEDIA_ROOT = TEST_ROOT / "uploads"
MEDIA_URL = "/static/uploads/"
STATICFILES_DIRS.append(("uploads", MEDIA_ROOT))

new_staticfiles_dirs = []
# Strip out any static files that aren't in the repository root
# so that the tests can run with only the edx-platform directory checked out
for static_dir in STATICFILES_DIRS:
    # Handle both tuples and non-tuple directory definitions
    try:
        _, data_dir = static_dir
    except ValueError:
        data_dir = static_dir

    if data_dir.startswith(REPO_ROOT):
        new_staticfiles_dirs.append(static_dir)
STATICFILES_DIRS = new_staticfiles_dirs

FILE_UPLOAD_TEMP_DIR = TEST_ROOT / "uploads"
FILE_UPLOAD_HANDLERS = (
    'django.core.files.uploadhandler.MemoryFileUploadHandler',
    'django.core.files.uploadhandler.TemporaryFileUploadHandler',
)

########################### Server Ports ###################################

# These ports are carefully chosen so that if the browser needs to
# access them, they will be available through the SauceLabs SSH tunnel
LETTUCE_SERVER_PORT = 8003
XQUEUE_PORT = 8040
YOUTUBE_PORT = 8031
LTI_PORT = 8765

################### Make tests faster

#http://slacy.com/blog/2012/04/make-your-tests-faster-in-django-1-4/
PASSWORD_HASHERS = (
    # 'django.contrib.auth.hashers.PBKDF2PasswordHasher',
    # 'django.contrib.auth.hashers.PBKDF2SHA1PasswordHasher',
    # 'django.contrib.auth.hashers.BCryptPasswordHasher',
    'django.contrib.auth.hashers.SHA1PasswordHasher',
    'django.contrib.auth.hashers.MD5PasswordHasher',
    # 'django.contrib.auth.hashers.CryptPasswordHasher',
)

################################# CHAT ######################################
# We'll use a SQLite DB just for the purposes of testing out the
# Django side of things. In non-test environments, this should point
# at a MySQL database that's been set up by the ejabberd provisioner.
DATABASES['jabber'] = {
    'ENGINE': 'django.db.backends.sqlite3',
    'NAME': TEST_ROOT / 'db' / 'jabber.db'
}

INSTALLED_APPS += ('jabber',)

########################## CLASS DASHBOARD ########################
FEATURES['CLASS_DASHBOARD'] = True

################### Make tests quieter

# OpenID spews messages like this to stderr, we don't need to see them:
#   Generated checkid_setup request to http://testserver/openid/provider/login/ with assocication {HMAC-SHA1}{51d49995}{s/kRmA==}

import openid.oidutil
openid.oidutil.log = lambda message, level = 0: None

### QUERYABLE APP ###
INSTALLED_APPS += ('queryable_student_module',)

# set up some testing for microsites
MICROSITE_CONFIGURATION = {
    "test_microsite": {
        "domain_prefix": "testmicrosite",
        "university": "test_microsite",
        "platform_name": "Test Microsite",
        "logo_image_url": "test_microsite/images/header-logo.png",
        "email_from_address": "test_microsite@edx.org",
        "payment_support_email": "test_microsite@edx.org",
        "ENABLE_MKTG_SITE": False,
        "SITE_NAME": "test_microsite.localhost",
        "course_org_filter": "TestMicrositeX",
        "course_about_show_social_links": False,
        "css_overrides_file": "test_microsite/css/test_microsite.css",
        "show_partners": False,
        "show_homepage_promo_video": False,
        "course_index_overlay_text": "This is a Test Microsite Overlay Text.",
        "course_index_overlay_logo_file": "test_microsite/images/header-logo.png",
        "homepage_overlay_html": "<h1>This is a Test Microsite Overlay HTML</h1>"
    }
}

if len(MICROSITE_CONFIGURATION.keys()) > 0:
    enable_microsites(
        MICROSITE_CONFIGURATION,
        SUBDOMAIN_BRANDING,
        VIRTUAL_UNIVERSITIES,
        microsites_root=COMMON_ROOT / "test" / 'test_microsites'
    )

######### LinkedIn ########
LINKEDIN_API['COMPANY_ID'] = '0000000'<|MERGE_RESOLUTION|>--- conflicted
+++ resolved
@@ -89,11 +89,8 @@
 }
 XQUEUE_WAITTIME_BETWEEN_REQUESTS = 5  # seconds
 
-<<<<<<< HEAD
 TIME_ZONE = 'UTC'
 
-=======
->>>>>>> 9d850eec
 # Don't rely on a real staff grading backend
 MOCK_STAFF_GRADING = True
 MOCK_PEER_GRADING = True
