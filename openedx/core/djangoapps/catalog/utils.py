"""Helper functions for working with the catalog service."""
import copy
import datetime
import logging

from dateutil.parser import parse as datetime_parse
from django.conf import settings
from django.core.cache import cache
from django.core.exceptions import ObjectDoesNotExist
from edx_rest_api_client.client import EdxRestApiClient

from openedx.core.djangoapps.catalog.cache import (
    PROGRAM_CACHE_KEY_TPL,
    SITE_PROGRAM_UUIDS_CACHE_KEY_TPL
)
from openedx.core.djangoapps.catalog.models import CatalogIntegration
from openedx.core.lib.edx_api_utils import get_edx_api_data
from openedx.core.lib.token_utils import JwtBuilder
from pytz import UTC

logger = logging.getLogger(__name__)


def create_catalog_api_client(user, site=None):
    """Returns an API client which can be used to make Catalog API requests."""
    scopes = ['email', 'profile']
    expires_in = settings.OAUTH_ID_TOKEN_EXPIRATION
    jwt = JwtBuilder(user).build_token(scopes, expires_in)

    if site:
        url = site.configuration.get_value('COURSE_CATALOG_API_URL')
    else:
        url = CatalogIntegration.current().get_internal_api_url()

    return EdxRestApiClient(url, jwt=jwt)


def get_programs(site, uuid=None):
    """Read programs from the cache.

    The cache is populated by a management command, cache_programs.

    Arguments:
        site (Site): django.contrib.sites.models object

    Keyword Arguments:
        uuid (string): UUID identifying a specific program to read from the cache.

    Returns:
        list of dict, representing programs.
        dict, if a specific program is requested.
    """
    missing_details_msg_tpl = 'Failed to get details for program {uuid} from the cache.'

    if uuid:
        program = cache.get(PROGRAM_CACHE_KEY_TPL.format(uuid=uuid))
        if not program:
            logger.warning(missing_details_msg_tpl.format(uuid=uuid))

        return program
    uuids = cache.get(SITE_PROGRAM_UUIDS_CACHE_KEY_TPL.format(domain=site.domain), [])
    if not uuids:
        logger.warning('Failed to get program UUIDs from the cache.')

    programs = cache.get_many([PROGRAM_CACHE_KEY_TPL.format(uuid=uuid) for uuid in uuids])
    programs = list(programs.values())

    # The get_many above sometimes fails to bring back details cached on one or
    # more Memcached nodes. It doesn't look like these keys are being evicted.
    # 99% of the time all keys come back, but 1% of the time all the keys stored
    # on one or more nodes are missing from the result of the get_many. One
    # get_many may fail to bring these keys back, but a get_many occurring
    # immediately afterwards will succeed in bringing back all the keys. This
    # behavior can be mitigated by trying again for the missing keys, which is
    # what we do here. Splitting the get_many into smaller chunks may also help.
    missing_uuids = set(uuids) - set(program['uuid'] for program in programs)
    if missing_uuids:
        logger.info(
            'Failed to get details for {count} programs. Retrying.'.format(count=len(missing_uuids))
        )

        retried_programs = cache.get_many([PROGRAM_CACHE_KEY_TPL.format(uuid=uuid) for uuid in missing_uuids])
        programs += list(retried_programs.values())

        still_missing_uuids = set(uuids) - set(program['uuid'] for program in programs)
        for uuid in still_missing_uuids:
            logger.warning(missing_details_msg_tpl.format(uuid=uuid))

    return programs


def get_program_types(name=None):
    """Retrieve program types from the catalog service.

    Keyword Arguments:
        name (string): Name identifying a specific program.

    Returns:
        list of dict, representing program types.
        dict, if a specific program type is requested.
    """
    catalog_integration = CatalogIntegration.current()
    if catalog_integration.enabled:
        try:
            user = catalog_integration.get_service_user()
        except ObjectDoesNotExist:
            return []

        api = create_catalog_api_client(user)
        cache_key = '{base}.program_types'.format(base=catalog_integration.CACHE_KEY)

        data = get_edx_api_data(catalog_integration, 'program_types', api=api,
                                cache_key=cache_key if catalog_integration.is_cache_enabled else None)

        # Filter by name if a name was provided
        if name:
            data = next(program_type for program_type in data if program_type['name'] == name)

        return data
    else:
        return []


def get_currency_data():
    """Retrieve currency data from the catalog service.

    Returns:
        list of dict, representing program types.
        dict, if a specific program type is requested.
    """
    catalog_integration = CatalogIntegration.current()
    if catalog_integration.enabled:
        try:
            user = catalog_integration.get_service_user()
        except ObjectDoesNotExist:
            return []

        api = create_catalog_api_client(user)
        cache_key = '{base}.currency'.format(base=catalog_integration.CACHE_KEY)

        return get_edx_api_data(catalog_integration, 'currency', api=api, traverse_pagination=False,
                                cache_key=cache_key if catalog_integration.is_cache_enabled else None)
    else:
        return []


def get_programs_with_type(site, include_hidden=True):
    """
    Return the list of programs. You can filter the types of programs returned by using the optional
    include_hidden parameter. By default hidden programs will be included.

    The program dict is updated with the fully serialized program type.

    Arguments:
        site (Site): django.contrib.sites.models object

    Keyword Arguments:
        include_hidden (bool): whether to include hidden programs

    Return:
        list of dict, representing the active programs.
    """
    programs_with_type = []
    programs = get_programs(site)

    if programs:
        program_types = {program_type['name']: program_type for program_type in get_program_types()}
        for program in programs:
            if program['type'] not in program_types:
                continue

            if program['hidden'] and not include_hidden:
                continue

            # deepcopy the program dict here so we are not adding
            # the type to the cached object
            program_with_type = copy.deepcopy(program)
            program_with_type['type'] = program_types[program['type']]
            programs_with_type.append(program_with_type)

    return programs_with_type


def get_course_runs():
    """
    Retrieve all the course runs from the catalog service.

    Returns:
        list of dict with each record representing a course run.
    """
    catalog_integration = CatalogIntegration.current()
    course_runs = []
    if catalog_integration.enabled:
        try:
            user = catalog_integration.get_service_user()
        except ObjectDoesNotExist:
            logger.error(
                'Catalog service user with username [%s] does not exist. Course runs will not be retrieved.',
                catalog_integration.service_username,
            )
            return course_runs

        api = create_catalog_api_client(user)

        querystring = {
            'page_size': catalog_integration.page_size,
            'exclude_utm': 1,
        }

        course_runs = get_edx_api_data(catalog_integration, 'course_runs', api=api, querystring=querystring)

    return course_runs


def get_course_runs_for_course(course_uuid):
    catalog_integration = CatalogIntegration.current()

    if catalog_integration.is_enabled():
        try:
            user = catalog_integration.get_service_user()
        except ObjectDoesNotExist:
            logger.error(
                'Catalog service user with username [%s] does not exist. Course runs will not be retrieved.',
                catalog_integration.service_username,
            )
            return []

        api = create_catalog_api_client(user)
        cache_key = '{base}.course.{uuid}.course_runs'.format(
            base=catalog_integration.CACHE_KEY,
            uuid=course_uuid
        )
        data = get_edx_api_data(
            catalog_integration,
            'courses',
            resource_id=course_uuid,
            api=api,
            cache_key=cache_key if catalog_integration.is_cache_enabled else None,
            long_term_cache=True,
        )
        return data.get('course_runs', [])
    else:
        return []


def get_visible_course_runs_for_entitlement(entitlement):
    """
<<<<<<< HEAD
    Returns only the course runs that the user can currently enroll in.
    """
    sessions_for_course = get_course_runs_for_course(entitlement.course_uuid)
    return get_fulfillable_course_runs_for_entitlement(entitlement, sessions_for_course)


def get_fulfillable_course_runs_for_entitlement(entitlement, course_runs):
    """
    Takes a list of course runs and returns only the course runs that:
=======
    We only want to show courses for a particular entitlement that:
>>>>>>> 0d2921bf

    1) Are currently running or in the future
    2) A user can enroll in
    3) A user can upgrade in
    4) Are published
<<<<<<< HEAD

    These are the only sessions that can be selected for an entitlement.
    """
=======
    """
    sessions_for_course = get_course_runs_for_course(entitlement.course_uuid)
>>>>>>> 0d2921bf
    enrollable_sessions = []

    # Only show published course runs that can still be enrolled and upgraded
    now = datetime.datetime.now(UTC)
<<<<<<< HEAD
    for course_run in course_runs:
=======
    for course_run in sessions_for_course:
>>>>>>> 0d2921bf
        # Only courses that have not ended will be displayed
        run_start = course_run.get('start')
        run_end = course_run.get('end')
        is_running = run_start and (not run_end or datetime_parse(run_end) > now)

        # Only courses that can currently be enrolled in will be displayed
        enrollment_start = course_run.get('enrollment_start')
        enrollment_end = course_run.get('enrollment_end')
        can_enroll = ((not enrollment_start or datetime_parse(enrollment_start) < now)
                      and (not enrollment_end or datetime_parse(enrollment_end) > now))

        # Only upgrade-able courses will be displayed
        can_upgrade = False
        for seat in course_run.get('seats', []):
            if seat.get('type') == entitlement.mode:
                upgrade_deadline = seat.get('upgrade_deadline', None)
                can_upgrade = not upgrade_deadline or (datetime_parse(upgrade_deadline) > now)
                break

        # Only published courses will be displayed
        is_published = course_run.get('status') == 'published'

        if is_running and can_upgrade and can_enroll and is_published:
            enrollable_sessions.append(course_run)

    return enrollable_sessions


def get_course_run_details(course_run_key, fields):
    """
    Retrieve information about the course run with the given id

    Arguments:
        course_run_key: key for the course_run about which we are retrieving information

    Returns:
        dict with language, start date, end date, and max_effort details about specified course run
    """
    catalog_integration = CatalogIntegration.current()
    course_run_details = dict()
    if catalog_integration.enabled:
        try:
            user = catalog_integration.get_service_user()
        except ObjectDoesNotExist:
            msg = 'Catalog service user {} does not exist. Data for course_run {} will not be retrieved'.format(
                catalog_integration.service_username,
                course_run_key
            )
            logger.error(msg)
            return course_run_details
        api = create_catalog_api_client(user)

        cache_key = '{base}.course_runs'.format(base=catalog_integration.CACHE_KEY)

        course_run_details = get_edx_api_data(catalog_integration, 'course_runs', api, resource_id=course_run_key,
                                              cache_key=cache_key, many=False, traverse_pagination=False, fields=fields)
    else:
        msg = 'Unable to retrieve details about course_run {} because Catalog Integration is not enabled'.format(
            course_run_key
        )
        logger.error(msg)
    return course_run_details<|MERGE_RESOLUTION|>--- conflicted
+++ resolved
@@ -245,7 +245,6 @@
 
 def get_visible_course_runs_for_entitlement(entitlement):
     """
-<<<<<<< HEAD
     Returns only the course runs that the user can currently enroll in.
     """
     sessions_for_course = get_course_runs_for_course(entitlement.course_uuid)
@@ -255,31 +254,21 @@
 def get_fulfillable_course_runs_for_entitlement(entitlement, course_runs):
     """
     Takes a list of course runs and returns only the course runs that:
-=======
-    We only want to show courses for a particular entitlement that:
->>>>>>> 0d2921bf
 
     1) Are currently running or in the future
     2) A user can enroll in
     3) A user can upgrade in
     4) Are published
-<<<<<<< HEAD
 
     These are the only sessions that can be selected for an entitlement.
     """
-=======
-    """
-    sessions_for_course = get_course_runs_for_course(entitlement.course_uuid)
->>>>>>> 0d2921bf
+
     enrollable_sessions = []
 
     # Only show published course runs that can still be enrolled and upgraded
     now = datetime.datetime.now(UTC)
-<<<<<<< HEAD
     for course_run in course_runs:
-=======
-    for course_run in sessions_for_course:
->>>>>>> 0d2921bf
+
         # Only courses that have not ended will be displayed
         run_start = course_run.get('start')
         run_end = course_run.get('end')
