--- conflicted
+++ resolved
@@ -1,5 +1,4 @@
 """Helper functions for working with the catalog service."""
-import json
 from django.conf import settings
 from django.core.cache import cache
 from django.contrib.auth.models import User
@@ -10,11 +9,7 @@
 from openedx.core.djangoapps.content.course_overviews.models import CourseOverview
 from openedx.core.lib.edx_api_utils import get_edx_api_data
 from openedx.core.lib.token_utils import JwtBuilder
-<<<<<<< HEAD
-from xmodule.modulestore.django import modulestore
-=======
 from openedx.core.djangoapps.cache_toolbox import app_settings
->>>>>>> c31c44ae
 
 
 def create_catalog_api_client(user, catalog_integration):
@@ -115,32 +110,6 @@
     Returns the list of instructor from cached if cache key exists otherwise
     iterate over the courses and return all the instructors of each course run
     """
-<<<<<<< HEAD
-    catalog_integration = CatalogIntegration.current()
-    if catalog_integration.enabled:
-        cache_key = 'program.instructors.{program_id}'.format(
-            program_id=program.get('uuid')
-        )
-
-        instructor_lookup_list = []
-        instructors = cache.get(cache_key) or []
-        if instructors:
-            return instructors
-
-        module_store = modulestore()
-        for key in _get_all_course_run_keys(program):
-            descriptor = module_store.get_course(key)
-            if descriptor and descriptor.instructor_info:
-                for instructor in descriptor.instructor_info.get("instructors", []):
-                    if instructor.get('name') not in instructor_lookup_list:
-                        instructor_lookup_list.append(instructor.get('name'))
-                        instructors.append(instructor)
-
-        cache.set(cache_key, instructors, catalog_integration.cache_ttl)
-        return instructors
-    else:
-        return []
-=======
     cache_key = 'program.instructors.{program_id}'.format(
         program_id=program.get('uuid')
     )
@@ -159,7 +128,6 @@
                 instructors.append(instructor)
     cache.set(cache_key, instructors, app_settings.CACHE_TOOLBOX_DEFAULT_TIMEOUT)
     return instructors
->>>>>>> c31c44ae
 
 
 def _get_all_course_run_keys(program):
@@ -183,18 +151,11 @@
     if not programs:
         return None
 
-<<<<<<< HEAD
-    program_types = {program_type["name"]: program_type for program_type in get_program_types(user)}
-=======
->>>>>>> c31c44ae
     # get_programs returns a dict when provided with the program_id parameter.
     if isinstance(programs, dict):
         programs = [programs]
 
-<<<<<<< HEAD
-=======
     program_types = {program_type["name"]: program_type for program_type in get_program_types(user)}
->>>>>>> c31c44ae
     for program in programs:
         if program["status"] == "active":
             program["type"] = program_types[program["type"]]
